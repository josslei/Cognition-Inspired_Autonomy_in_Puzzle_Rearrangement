--- conflicted
+++ resolved
@@ -7,17 +7,6 @@
 from targf import TarGF_Tangram
 
 def main():
-<<<<<<< HEAD
-    targf = TarGF_Tangram_Ball(sigma=25,
-                               path_kilogram_dataset='./kilogram/parsed.json',
-                               is_json=True,
-                               learning_rate=0.002,
-                               batch_size=127,
-                               num_epochs=10000)
-    targf.train()
-    targf.test('logs/score_net_epoch_9999.pt', 'logs/process_visualization_0/', 0, [2, 3, 4, 5, 6])
-    pass
-=======
     if len(sys.argv) < 2:
         print('Usage: python3 main.py <path_to_config>')
         exit()
@@ -40,7 +29,6 @@
                    os.path.join(log_save_dir, f'process_visualization_{i}/'),
                    i)
 
->>>>>>> ebb4c803
 
 if __name__ == '__main__':
     main()